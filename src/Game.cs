﻿using SDL3;
using MoonWorks.Audio;
using MoonWorks.Graphics;
using MoonWorks.Input;
using System.Text;
using System;
using System.Diagnostics;
using System.Runtime.InteropServices;
using MoonWorks.Storage;
using MoonWorks.Video;

namespace MoonWorks
{
	/// <summary>
	/// This class is your entry point into controlling your game. <br/>
	/// It manages the main game loop and subsystems. <br/>
	/// You should inherit this class and implement Update and Draw methods. <br/>
	/// Then instantiate your Game subclass from your Program.Main method and call the Run method.
	/// </summary>
	public abstract class Game
	{
		public AppInfo AppInfo { get; }

		public FramePacingSettings FramePacingSettings { get; private set; }

		private bool quit = false;
		private Stopwatch gameTimer;
		private long previousTicks = 0;
		TimeSpan accumulatedUpdateTime = TimeSpan.Zero;
		// must be a power of 2 so we can do a bitmask optimization when checking worst case
		private const int PREVIOUS_SLEEP_TIME_COUNT = 128;
		private const int SLEEP_TIME_MASK = PREVIOUS_SLEEP_TIME_COUNT - 1;
		private TimeSpan[] previousSleepTimes = new TimeSpan[PREVIOUS_SLEEP_TIME_COUNT];
		private int sleepTimeIndex = 0;
		private TimeSpan worstCaseSleepPrecision = TimeSpan.FromMilliseconds(1);

		// For handling WINDOW_EXPOSED on Windows
		// This prevents stalling on window drag
		readonly SDL.SDL_EventFilter EventFilter;
		bool Initialized = false;

		public GraphicsDevice GraphicsDevice { get; }
		public AudioDevice AudioDevice { get; }
		public VideoDevice VideoDevice { get; }
		public Inputs Inputs { get; }

		/// <summary>
		/// Automatically opens on startup and automatically closes on shutdown.
		/// </summary>
		public TitleStorage RootTitleStorage { get; }

		public UserStorage UserStorage { get; }

		/// <summary>
		/// This Window is automatically created when your Game is instantiated.
		/// </summary>
		public Window MainWindow { get; }

		/// <summary>
		/// Instantiates your Game.
		/// </summary>
		/// <param name="windowCreateInfo">The parameters that will be used to create the MainWindow.</param>
		/// <param name="frameLimiterSettings">The frame limiter settings.</param>
		/// <param name="availableShaderFormats">Bitflags of which GPU backends to attempt to initialize.</param>
		/// <param name="targetTimestep">How often Game.Update will run in terms of ticks per second.</param>
		/// <param name="debugMode">If true, enables extra debug checks. Should be turned off for release builds.</param>
		public unsafe Game(
			AppInfo appInfo,
			WindowCreateInfo windowCreateInfo,
			FramePacingSettings framePacingSettings,
			ShaderFormat availableShaderFormats,
			bool debugMode = false
		) {
			AppInfo = appInfo;

			Logger.LogInfo("Starting up MoonWorks...");
			Logger.LogInfo("Initializing frame limiter...");
			gameTimer = Stopwatch.StartNew();

			FramePacingSettings = framePacingSettings;

			for (int i = 0; i < previousSleepTimes.Length; i += 1)
			{
				previousSleepTimes[i] = TimeSpan.FromMilliseconds(1);
			}

			Logger.LogInfo("Initializing SDL...");
			if (!SDL.SDL_Init(SDL.SDL_InitFlags.SDL_INIT_VIDEO | SDL.SDL_InitFlags.SDL_INIT_TIMER | SDL.SDL_InitFlags.SDL_INIT_GAMEPAD))
			{
				Logger.LogError("Failed to initialize SDL!");
				return;
			}

			Logger.InitSDLLogging();

			Logger.LogInfo("Initializing title storage...");
			RootTitleStorage = new TitleStorage(System.AppContext.BaseDirectory);

			Logger.LogInfo("Initializing user storage...");
			UserStorage = new UserStorage(AppInfo);

			Logger.LogInfo("Initializing input...");
			Inputs = new Inputs();

			Logger.LogInfo("Initializing graphics device...");
			GraphicsDevice = new GraphicsDevice(
				RootTitleStorage,
				availableShaderFormats,
				debugMode
			);

			Logger.LogInfo("Initializing main window...");
			MainWindow = new Window(windowCreateInfo, SDL.SDL_WindowFlags.SDL_WINDOW_HIDDEN);

			if (!GraphicsDevice.ClaimWindow(MainWindow))
			{
				throw new System.SystemException("Could not claim window!");
			}

			Logger.LogInfo("Applying frame pacing settings...");
			SetFramePacingSettings(framePacingSettings);

			Logger.LogInfo("Initializing audio thread...");
			AudioDevice = new AudioDevice();

			Logger.LogInfo("Initializing video thread...");
			VideoDevice = new VideoDevice(GraphicsDevice);

			HandleSDLEvents(); // handle initial events so we can get initial controller settings, etc

			// Set up WINDOW_EXPOSED handling to prevent stalling on window drag
			if (RuntimeInformation.IsOSPlatform(OSPlatform.Windows))
			{
				EventFilter = new SDL.SDL_EventFilter(OnEventFilter);
				SDL.SDL_SetEventFilter(EventFilter, nint.Zero);
			}
		}

		/// <summary>
		/// Initiates the main game loop. Call this once from your Program.Main method.
		/// </summary>
		public void Run()
		{
			MainWindow.Show();

			Initialized = true;

			while (!quit)
			{
				Tick(true);
			}

			Logger.LogInfo("Starting shutdown sequence...");

			Logger.LogInfo("Cleaning up game...");
			Destroy();

			Logger.LogInfo($"Unclaiming and disposing windows...");
			foreach (var (id, window) in Window.IDToWindow)
			{
				GraphicsDevice.UnclaimWindow(window);
				window.Dispose();
			}

			Logger.LogInfo("Closing video thread...");
			VideoDevice.Dispose();

			Logger.LogInfo("Disposing graphics device...");
			GraphicsDevice.Dispose();

			Logger.LogInfo("Closing audio thread...");
			AudioDevice.Dispose();

			Logger.LogInfo("Disposing title storage...");
			RootTitleStorage.Dispose();

			Logger.LogInfo("Disposing user storage...");
			UserStorage.Dispose();

			Logger.LogInfo("Quitting SDL...");
			SDL.SDL_Quit();

			Logger.LogInfo("MoonWorks shutdown complete, see you next time!");
		}

		/// <summary>
		/// Updates the frame pacing settings.
		/// Note that this may stall the command queue or change Vsync settings.
		/// </summary>
		public void SetFramePacingSettings(FramePacingSettings settings)
		{
			if (settings.Mode == FramePacingMode.LatencyOptimized)
			{
				GraphicsDevice.SetAllowedFramesInFlight(1);
			}
			else
			{
				GraphicsDevice.SetAllowedFramesInFlight(2);
			}

			if (settings.Mode == FramePacingMode.LatencyOptimized)
			{
				// If latency-optimized, prefer mailbox or immediate mode
				if (GraphicsDevice.SupportsPresentMode(MainWindow, PresentMode.Mailbox))
				{
					GraphicsDevice.SetSwapchainParameters(MainWindow, SwapchainComposition.SDR, PresentMode.Mailbox);
				}
				else if (GraphicsDevice.SupportsPresentMode(MainWindow, PresentMode.Immediate))
				{
					GraphicsDevice.SetSwapchainParameters(MainWindow, SwapchainComposition.SDR, PresentMode.Immediate);
				}
			}

			FramePacingSettings = settings;
		}

		/// <summary>
		/// Starts the game shutdown process.
		/// </summary>
		public void Quit()
		{
			quit = true;
		}

		/// <summary>
        /// Executes once per timestep interval, even when catching up.
        /// </summary>
		protected abstract void Step();

		/// <summary>
		/// Will execute at the specified targetTimestep you provided when instantiating your Game class.
		/// </summary>
		/// <param name="delta"></param>
		protected abstract void Update(TimeSpan delta);

		/// <summary>
		/// If the frame limiter mode is Capped, this will run at most Cap times per second. <br />
		/// Otherwise it will run as many times as possible.
		/// </summary>
		/// <param name="alpha">A value from 0-1 describing how "in-between" update ticks it is called. Useful for interpolation.</param>
		protected abstract void Draw(double alpha);

		/// <summary>
		/// You can optionally override this to perform cleanup tasks before the game quits.
		/// </summary>
		protected virtual void Destroy() {}

		/// <summary>
		/// Called when a file is dropped on the game window.
		/// </summary>
		protected virtual void DropFile(string filePath) {}

		/// <summary>
		/// Required to distinguish between multiple files dropped at once
		/// vs multiple files dropped one at a time.
		/// Called once for every multi-file drop.
		/// </summary>
		protected virtual void DropBegin() {}
		protected virtual void DropComplete() {}

		private void Tick(bool processEvents)
		{
			AdvanceElapsedTime();

			if (processEvents)
			{
				if (FramePacingSettings.Mode != FramePacingMode.Uncapped)
				{
					/* We want to wait until the framerate cap,
					* but we don't want to oversleep. Requesting repeated 1ms sleeps and
					* seeing how long we actually slept for lets us estimate the worst case
					* sleep precision so we don't oversleep the next frame.
					*/
					while (accumulatedUpdateTime + worstCaseSleepPrecision <  FramePacingSettings.Timestep)
					{
						System.Threading.Thread.Sleep(1);
						TimeSpan timeAdvancedSinceSleeping = AdvanceElapsedTime();
						UpdateEstimatedSleepPrecision(timeAdvancedSinceSleeping);
					}

					/* Now that we have slept into the sleep precision threshold, we need to wait
					* for just a little bit longer until the target elapsed time has been reached.
					* SpinWait(1) works by pausing the thread for very short intervals, so it is
					* an efficient and time-accurate way to wait out the rest of the time.
					*/
					while (accumulatedUpdateTime < FramePacingSettings.Timestep)
					{
						System.Threading.Thread.SpinWait(1);
						AdvanceElapsedTime();
					}
				}

				if (FramePacingSettings.Mode == FramePacingMode.LatencyOptimized)
				{
					// Block on the swapchain before event processing for latency optimization.
					GraphicsDevice.WaitForSwapchain(MainWindow);
				}

				// Now that we are going to perform an update, let's handle SDL events.
				HandleSDLEvents();
			}

<<<<<<< HEAD
			// Now that we are going to perform an update, let's handle SDL events.
			HandleSDLEvents();
			if (quit)
			{
				return;
			}

=======
>>>>>>> 6ae26617
			// Do not let the accumulator go crazy.
			if (accumulatedUpdateTime > FramePacingSettings.MaxUpdatesPerTick * FramePacingSettings.Timestep)
			{
				accumulatedUpdateTime = FramePacingSettings.MaxUpdatesPerTick * FramePacingSettings.Timestep;
			}

			int updateCount = 0;
			if (accumulatedUpdateTime >= FramePacingSettings.Timestep)
			{
				// Step once on the timestep interval.
				Step();

				while (true)
				{
					Inputs.Update();
					Update(FramePacingSettings.Timestep);

					accumulatedUpdateTime -= FramePacingSettings.Timestep;
					updateCount += 1;

					if (accumulatedUpdateTime < FramePacingSettings.Timestep)
					{
						break;
					}
					// Else, we'll loop again, so handle input events for the next loop.
					HandleSDLEvents();
					if (quit)
					{
						return;
					}
				}
			}

			if (updateCount > 1)
			{
				Logger.LogInfo($"Missed a frame, updated {updateCount} times, remaining accumulator time {accumulatedUpdateTime.TotalMilliseconds} ms");
			}

			AudioDevice.WakeThread();

			// Timestep alpha should be 0 if we are in latency-optimized mode.
			var alpha = FramePacingSettings.Mode == FramePacingMode.LatencyOptimized ?
				0 :
				(accumulatedUpdateTime / FramePacingSettings.Timestep);

			Draw(alpha);
		}

		private void HandleSDLEvents()
		{
			while (SDL.SDL_PollEvent(out var _event))
			{
				switch (_event.type)
				{
					case (uint) SDL.SDL_EventType.SDL_EVENT_QUIT:
						quit = true;
						break;

					case (uint) SDL.SDL_EventType.SDL_EVENT_TEXT_INPUT:
						HandleTextInput(_event.text);
						break;

					case (uint) SDL.SDL_EventType.SDL_EVENT_MOUSE_WHEEL:
						Inputs.Mouse.WheelRaw += (int) _event.wheel.y;
						break;

					case (uint) SDL.SDL_EventType.SDL_EVENT_MOUSE_BUTTON_DOWN:
					case (uint) SDL.SDL_EventType.SDL_EVENT_MOUSE_BUTTON_UP:
						HandleMouseButton(_event.button);
						break;

					case (uint) SDL.SDL_EventType.SDL_EVENT_DROP_BEGIN:
						DropBegin();
						break;

					case (uint) SDL.SDL_EventType.SDL_EVENT_DROP_COMPLETE:
						DropComplete();
						break;

					case (uint) SDL.SDL_EventType.SDL_EVENT_DROP_FILE:
						HandleFileDrop(_event.drop);
						break;

					case (uint) SDL.SDL_EventType.SDL_EVENT_GAMEPAD_ADDED:
						HandleGamepadAdded(_event.gdevice);
						break;

					case (uint) SDL.SDL_EventType.SDL_EVENT_GAMEPAD_REMOVED:
						HandleGamepadRemoved(_event.gdevice);
						break;

					case (uint) SDL.SDL_EventType.SDL_EVENT_GAMEPAD_BUTTON_DOWN:
					case (uint) SDL.SDL_EventType.SDL_EVENT_GAMEPAD_BUTTON_UP:
						HandleGamepadButton(_event.gbutton);
						break;

					case (uint) SDL.SDL_EventType.SDL_EVENT_GAMEPAD_AXIS_MOTION:
						HandleGamepadAxis(_event.gaxis);
						break;

					case (uint) SDL.SDL_EventType.SDL_EVENT_KEY_DOWN:
					case (uint) SDL.SDL_EventType.SDL_EVENT_KEY_UP:
						HandleKeyboardButton(_event.key);
						break;

					case (uint) SDL.SDL_EventType.SDL_EVENT_WINDOW_PIXEL_SIZE_CHANGED:
						HandleWindowPixelSizeChangeEvent(_event.window);
						break;

					case (uint) SDL.SDL_EventType.SDL_EVENT_WINDOW_CLOSE_REQUESTED:
						HandleWindowCloseRequestedEvent(_event.window);
						break;
				}
			}
		}

		private void HandleWindowPixelSizeChangeEvent(SDL.SDL_WindowEvent evt)
		{
			var window = Window.Lookup(evt.windowID);
			window.HandleSizeChange((uint) evt.data1, (uint) evt.data2);
		}

		private void HandleWindowCloseRequestedEvent(SDL.SDL_WindowEvent evt)
		{
			var window = Window.Lookup(evt.windowID);

			if (window.Handle == MainWindow.Handle)
			{
				// If the main window is closing, close the app.
				Quit();
			}
			else
			{
				// Otherwise, unclaim and dispose.
				GraphicsDevice.UnclaimWindow(window);
				window.Dispose();
			}
		}

		private void HandleTextInput(SDL.SDL_TextInputEvent evt)
		{
			// Based on the SDL2# LPUtf8StrMarshaler
			unsafe
			{
				int bytes = MeasureStringLength(evt.text);
				if (bytes > 0)
				{
					/* UTF8 will never encode more characters
                        * than bytes in a string, so bytes is a
                        * suitable upper estimate of size needed
                        */
					char* charsBuffer = stackalloc char[bytes];
					int chars = Encoding.UTF8.GetChars(
						evt.text,
						bytes,
						charsBuffer,
						bytes
					);

					for (int i = 0; i < chars; i += 1)
					{
						Inputs.OnTextInput(charsBuffer[i]);
					}
				}
			}
		}

		private unsafe void HandleFileDrop(SDL.SDL_DropEvent evt)
		{
			var filePath = Marshal.PtrToStringUTF8((nint) evt.data);
			DropFile(filePath);
		}

		private void HandleGamepadAdded(SDL.SDL_GamepadDeviceEvent evt)
		{
			var index = evt.which;
			if (SDL.SDL_IsGamepad(index))
			{
				Logger.LogInfo("New controller detected...");
				Inputs.AddGamepad(index);
			}
		}

		private void HandleGamepadRemoved(SDL.SDL_GamepadDeviceEvent evt)
		{
			Logger.LogInfo("Controller removal detected!");
			Inputs.RemoveGamepad(evt.which);
		}

		private void HandleGamepadButton(SDL.SDL_GamepadButtonEvent evt)
        {
			var index = evt.which;
			var gamepad = Inputs.GetGamepadFromJoystickID(index);
			gamepad?.AddButtonEvent(evt);
        }

		private void HandleGamepadAxis(SDL.SDL_GamepadAxisEvent evt)
        {
			var index = evt.which;
			var gamepad = Inputs.GetGamepadFromJoystickID(index);
			gamepad?.AddAxisEvent(evt);
        }

		private void HandleKeyboardButton(SDL.SDL_KeyboardEvent evt)
        {
            Inputs.Keyboard.AddButtonEvent(evt);
        }

		private void HandleMouseButton(SDL.SDL_MouseButtonEvent evt)
        {
            Inputs.Mouse.AddButtonEvent(evt);
        }

		public static void ShowRuntimeError(string title, string message)
		{
			SDL.SDL_ShowSimpleMessageBox(
				SDL.SDL_MessageBoxFlags.SDL_MESSAGEBOX_ERROR,
				title ?? "",
				message ?? "",
				IntPtr.Zero
			);
		}

		private TimeSpan AdvanceElapsedTime()
		{
			long currentTicks = gameTimer.Elapsed.Ticks;
			TimeSpan timeAdvanced = TimeSpan.FromTicks(currentTicks - previousTicks);
			accumulatedUpdateTime += timeAdvanced;
			previousTicks = currentTicks;
			return timeAdvanced;
		}

		/* To calculate the sleep precision of the OS, we take the worst case
		 * time spent sleeping over the results of previous requests to sleep 1ms.
		 */
		private void UpdateEstimatedSleepPrecision(TimeSpan timeSpentSleeping)
		{
			/* It is unlikely that the scheduler will actually be more imprecise than
			 * 4ms and we don't want to get wrecked by a single long sleep so we cap this
			 * value at 4ms for sanity.
			 */
			var upperTimeBound = TimeSpan.FromMilliseconds(4);

			if (timeSpentSleeping > upperTimeBound)
			{
				timeSpentSleeping = upperTimeBound;
			}

			/* We know the previous worst case - it's saved in worstCaseSleepPrecision.
			 * We also know the current index. So the only way the worst case changes
			 * is if we either 1) just got a new worst case, or 2) the worst case was
			 * the oldest entry on the list.
			 */
			if (timeSpentSleeping >= worstCaseSleepPrecision)
			{
				worstCaseSleepPrecision = timeSpentSleeping;
			}
			else if (previousSleepTimes[sleepTimeIndex] == worstCaseSleepPrecision)
			{
				var maxSleepTime = TimeSpan.MinValue;
				for (int i = 0; i < previousSleepTimes.Length; i++)
				{
					if (previousSleepTimes[i] > maxSleepTime)
					{
						maxSleepTime = previousSleepTimes[i];
					}
				}
				worstCaseSleepPrecision = maxSleepTime;
			}

			previousSleepTimes[sleepTimeIndex] = timeSpentSleeping;
			sleepTimeIndex = (sleepTimeIndex + 1) & SLEEP_TIME_MASK;
		}

		private unsafe bool OnEventFilter(nint userdata, SDL.SDL_Event* evt)
		{
			if (!Initialized)
			{
				return true;
			}

			if ((SDL.SDL_EventType) evt->type == SDL.SDL_EventType.SDL_EVENT_WINDOW_EXPOSED)
			{
				Tick(false);
				return false;
			}

			return true;
		}

		private unsafe static int MeasureStringLength(byte* ptr)
		{
			int bytes;
			for (bytes = 0; *ptr != 0; ptr += 1, bytes += 1) ;
			return bytes;
		}
	}
}<|MERGE_RESOLUTION|>--- conflicted
+++ resolved
@@ -298,18 +298,12 @@
 
 				// Now that we are going to perform an update, let's handle SDL events.
 				HandleSDLEvents();
-			}
-
-<<<<<<< HEAD
-			// Now that we are going to perform an update, let's handle SDL events.
-			HandleSDLEvents();
-			if (quit)
-			{
-				return;
-			}
-
-=======
->>>>>>> 6ae26617
+				if (quit)
+				{
+					return;
+				}
+			}
+
 			// Do not let the accumulator go crazy.
 			if (accumulatedUpdateTime > FramePacingSettings.MaxUpdatesPerTick * FramePacingSettings.Timestep)
 			{
@@ -335,11 +329,15 @@
 						break;
 					}
 					// Else, we'll loop again, so handle input events for the next loop.
-					HandleSDLEvents();
-					if (quit)
+					if (processEvents)
 					{
-						return;
+						HandleSDLEvents();
+						if (quit)
+						{
+							return;
+						}
 					}
+
 				}
 			}
 
